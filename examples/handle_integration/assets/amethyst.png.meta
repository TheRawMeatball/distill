(
<<<<<<< HEAD
    version: 1,
    import_hash: Some(17953370956625591029),
    importer_version: 1,
    importer_type: "720d636b-b79c-42d4-8f46-a2d8e1ada46e",
    importer_options: (),
    importer_state: (Some("9565224c-ed28-4681-836b-50b062bb65bb")),
    assets: [
        (
            id: "9565224c-ed28-4681-836b-50b062bb65bb",
            search_tags: [
                ("file_name", Some("amethyst.png")),
            ],
            build_pipeline: None,
            artifact: Some((
                id: (13517966531206634026),
                asset_id: "9565224c-ed28-4681-836b-50b062bb65bb",
                build_deps: [],
                load_deps: [],
                compression: None,
                compressed_size: Some(480028),
                uncompressed_size: Some(480028),
                type_id: "d4079e74-3ec9-4ebc-9b77-a87cafdfdada",
            )),
        ),
    ],
=======
    version: 2,
    importer_options: (),
    importer_state: (Some("36605880-e92e-4d87-818f-acc2ab236e9c")),
>>>>>>> f4886d7a
)<|MERGE_RESOLUTION|>--- conflicted
+++ resolved
@@ -1,33 +1,5 @@
-(
-<<<<<<< HEAD
-    version: 1,
-    import_hash: Some(17953370956625591029),
-    importer_version: 1,
-    importer_type: "720d636b-b79c-42d4-8f46-a2d8e1ada46e",
-    importer_options: (),
-    importer_state: (Some("9565224c-ed28-4681-836b-50b062bb65bb")),
-    assets: [
-        (
-            id: "9565224c-ed28-4681-836b-50b062bb65bb",
-            search_tags: [
-                ("file_name", Some("amethyst.png")),
-            ],
-            build_pipeline: None,
-            artifact: Some((
-                id: (13517966531206634026),
-                asset_id: "9565224c-ed28-4681-836b-50b062bb65bb",
-                build_deps: [],
-                load_deps: [],
-                compression: None,
-                compressed_size: Some(480028),
-                uncompressed_size: Some(480028),
-                type_id: "d4079e74-3ec9-4ebc-9b77-a87cafdfdada",
-            )),
-        ),
-    ],
-=======
-    version: 2,
-    importer_options: (),
-    importer_state: (Some("36605880-e92e-4d87-818f-acc2ab236e9c")),
->>>>>>> f4886d7a
+(
+    version: 2,
+    importer_options: (),
+    importer_state: (Some("36605880-e92e-4d87-818f-acc2ab236e9c")),
 )